--- conflicted
+++ resolved
@@ -6,14 +6,10 @@
 import torch_geometric.nn as pyg_nn
 from torch_geometric.nn import GCNConv, global_mean_pool, global_max_pool
 from torch_scatter import scatter
-<<<<<<< HEAD
-from .Icosphere import IcosphereMesh, IcosphereTetrahedron
-=======
 from Icosphere import IcosphereMesh, IcosphereTetrahedron
 import sys
 sys.path.append('../')
 from Layers import *
->>>>>>> 791cdfda
 
 device = torch.device("cuda" if torch.cuda.is_available() else "cpu")
 
