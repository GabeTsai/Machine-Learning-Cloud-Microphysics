import torch
import torch.nn as nn
import torch.optim
import torch.utils.data
import numpy as np
from pathlib import Path
from Models.CNNs.CNNModels import SimpleCNN, LargerCNN
from Models.MLP.MLPModel import MLP
from Models.MLP.MLPDataUtils import create_MLP_dataset
from Models.LSTM.LSTMDataUtils import *
from Models.LSTM.LSTMModel import LSTM
from Models.GEN import *
from Models.DeepMLP import DeepMLP
from Models import Layers

from Visualizations import plot_losses
from sklearn.model_selection import KFold
import pandas as pd
import ray
from ray import tune, train
from ray.tune.schedulers import ASHAScheduler
from ray.air import session
import os
import json
import wandb
wandb.require("core")

device = torch.device("cuda" if torch.cuda.is_available() else "cpu")

os.environ["CUDA_VISIBLE_DEVICES"] = "0"  # Adjust this as needed

torch.manual_seed(3407) #is all you need
torch.cuda.manual_seed(3407)

# ray.init(num_gpus = 1)
print(device)
def decay_lr(optimizer, decay_rate):
    """
    Decay learning rate by decay_rate.

    Args:
        optimizer (torch.optim.Optimizer): The optimizer whose learning rate will be decayed.
        decay_rate (float): The factor by which to decay the learning rate.
    """
    for param_group in optimizer.param_groups:
        param_group['lr'] *= decay_rate

def reset_weights(model):
    """
    Reset weights to avoid weight leakage.

    Args:
        model (torch.nn.Module): The model whose weights will be reset.
    """
    for layer in model.children():
        if hasattr(layer, 'reset_parameters'):
            layer.reset_parameters()

def save_checkpoint(epoch, model, model_name, optimizer, folder, fold):
    """
    Save model checkpoint.

    Args:
        epoch (int): The epoch number.
        model (torch.nn.Module): The model object.
        model_name (str): The name of the model.
        optimizer (torch.optim.Optimizer): The optimizer object.
        folder (str): The folder where the checkpoint will be saved.
        fold (int): The fold number.
    """
    state = {'epoch': epoch, 'model': model, 'optimizer': optimizer}
    filename = f'{model_name}{fold}.pth.tar'
    torch.save(state, Path(folder) / filename)

def choose_model(model_name, input_dim, output_bias, config):
    """
    Choose model based on model name.

    Args:
        model_name (str): The name of the model to choose.
        input_dim (tuple): The input dimensions.
        output_bias (bool): Whether to use output bias.
        config (dict): The configuration dictionary.

    Returns:
        torch.nn.Module: The chosen model.

    Raises:
        ValueError: If the model name is not recognized.
    """
    if 'MLP' in model_name:
        return MLP(input_dim[0], output_bias, config["hl1"], config["hl2"])
    elif model_name == 'LSTM':
        return LSTM(input_dim[1], config["hidden_dim"], config["num_layers"], output_bias) #inputs: (max_seq_len, num_features)
    elif model_name == 'GEN':
<<<<<<< HEAD
        return GEN(input_dim[0], config["latent_dim"])
=======
        latent_dim = config["latent_dim"]
        encoder = MLP([input_dim[0], latent_dim, latent_dim], activation = nn.SiLU())
        node_mapper = MLPNodeStateMapper(latent_dim, latent_dim)
        processor = Processor(latent_dim)
        pooling_layer = GlobalPooling()
        decoder = MLP([latent_dim, latent_dim, 1], activation = nn.SiLU(), output_bias = output_bias)
        return GEN(encoder, node_mapper, processor, pooling_layer, decoder)
    elif model_name == 'DeepMLP':
        return DeepMLP(input_dim[1], config["latent_dim"], 1, output_bias, num_blocks = 5)
>>>>>>> 791cdfda
    else:
        raise ValueError('Model name not recognized.')
    
def define_hyperparameter_search_space(model_name, device):
    """
    Define hyperparameter search space. Adjust as necessary.
    
    Args:
        model_name (str): The name of the model.
        device (torch.device): The device to use.
    
    Returns:
        dict: The hyperparameter search space.
    """
    
    if 'MLP' in model_name:
        if str(device) == 'cuda':
            batch_size_list = [128,256,512,1024]
        else:
            batch_size_list = [16, 32, 64]
        return {
        "hl1": tune.sample_from(lambda _: 2 ** np.random.randint(5, 8)),
        "hl2": tune.sample_from(lambda _: 2 ** np.random.randint(2, 6)),
        "lr": tune.loguniform(1e-5, 1e-3),
        "weight_decay": tune.loguniform(1e-6, 1e-4),
        "batch_size": tune.choice(batch_size_list),
        "max_epochs": 1000
        }
    elif model_name == 'LSTM': 
        return {
            "hidden_dim": tune.sample_from(lambda _: 2 ** np.random.randint(4, 7)),
            "num_layers": tune.choice([1, 2, 3, 4]),
            "lr": tune.loguniform(1e-5, 1e-3),
            "weight_decay": tune.loguniform(1e-6, 1e-4),
            "batch_size": tune.choice([128, 256, 512]),
            "max_epochs": 500
        }
    elif model_name == 'GEN':
        return {
<<<<<<< HEAD
            "latent_dim": 128,
            "lr": 1e-6,
            "weight_decay": tune.loguniform(1e-3, 1e-1),
            "batch_size": 32,
=======
            "latent_dim": 512,
            "lr": 0,
            "weight_decay": tune.loguniform(1e-3, 1e-1),
            "batch_size": 64,
            "max_epochs": 10
        }
    elif model_name == 'DeepMLP':
        return {
            "latent_dim": 128,
            "lr": 0,
            "weight_decay": tune.loguniform(1e-3, 1e-1),
            "batch_size": 64,
>>>>>>> 791cdfda
            "max_epochs": 10
        }
    else:
        return {}

def load_data(data_folder_path, model_folder_path, model_name):
    '''
    Load data for specific type of model from data folder path
    '''
    def create_MLP_dataset_wrapper():
        return create_MLP_dataset(data_folder_path, model_name, model_folder_path, include_qr_nr=False)

    def create_LSTM_dataset_wrapper():
        return create_LSTM_dataset(data_folder_path, model_folder_path, model_name)

    def create_deep_dataset_wrapper():
        log_map = {
            'qc_autoconv': True,
            'nc_autoconv': False,
            'tke_sgs': True,
            'auto_cldmsink_b': True}
        data_file_name = '00d-03h-00m-00s-000ms.h5'
        data_map = prepare_hdf_dataset(Path(data_folder_path) / data_file_name)
        return create_deep_dataset_subset(data_map, log_map, percent = 1)
    
    model_data_loaders = {
        'MLP2': create_MLP_dataset_wrapper,
        'MLP3': create_MLP_dataset_wrapper,
        'LSTM': create_LSTM_dataset_wrapper,
        'GEN': create_deep_dataset_wrapper,
        'DeepMLP': create_deep_dataset_wrapper
    }

    if model_name not in model_data_loaders:
        raise ValueError(f"Unsupported model_name: {model_name}")

    data = model_data_loaders[model_name]()

    if data[1] is None:
        return data[0]  # Only input_data and target_data for models like MLP2
    else:
        return data  # input_data, target_data, and length_data for models like LSTM

def train_single(model, criterion, optimizer, train_loader, val_loader, early_stop, max_num_epochs, decay_lr_at, start_epoch, model_name):
    '''
    Train the model on a single train/test/val split until validation loss has not reached a new minimum in early_stop epochs.

    :param model: model to train
    :param criterion: loss function
    :param optimizer: optimizer
    :param train_loader: DataLoader for training data
    :param val_loader: DataLoader for validation data
    :param early_stop: number of epochs to stop if no improvement
    :param max_num_epochs: maximum number of epochs to train
    :param decay_lr_at: list of epochs to decay learning rate
    :param start_epoch: starting epoch
    :param model_name: name of model
    :param is_lstm: boolean flag indicating if the model is an LSTM
    '''

    def train_epoch_lstm():
        model.train()
        epoch_loss = 0.0
        for inputs, targets, lengths in train_loader:
            inputs, targets, lengths = inputs.to(device), targets.to(device), lengths.cpu()
            optimizer.zero_grad()
            outputs = model(inputs, lengths)
            loss = criterion(outputs, targets)
            loss.backward()
            optimizer.step()
            epoch_loss += loss.item()
        return epoch_loss / len(train_loader)

    def train_epoch_default():
        model.train()
        epoch_loss = 0.0
        for inputs, targets in train_loader:
            inputs, targets = inputs.to(device), targets.to(device)
            optimizer.zero_grad()
            outputs = model(inputs)
            loss = criterion(outputs, targets)
            loss.backward()
            optimizer.step()
            epoch_loss += loss.item()
        return epoch_loss / len(train_loader)

    def train_epoch_deep(epoch):
        model.train()
        epoch_loss = 0.0
        
        batch = 0
        accum_batch_loss = 0
        num_batch = 100
        for inputs, targets in train_loader:
            inputs, targets = inputs.to(device), targets.to(device)
            optimizer.zero_grad()
            outputs = model(inputs)
            loss = criterion(outputs, targets)
            loss.backward()
            optimizer.step()
            epoch_loss += loss.item()
            accum_batch_loss += loss.item()
            if (batch + 1) % num_batch == 0:
                print(f'Epoch {epoch}: Averaged train loss over {num_batch} batches {int(batch/num_batch)}: {accum_batch_loss/num_batch}')
                wandb.log({f"Train loss over {num_batch} batches": accum_batch_loss/num_batch})
                accum_batch_loss = 0
            batch += 1
            torch.nn.utils.clip_grad_norm_(model.parameters(), max_norm=1) #clip gradients to -1 to 1
        return epoch_loss / len(train_loader)

    def validate_epoch_deep(epoch):
        model.eval()
        val_epoch_loss = 0.0

        batch = 0
        accum_batch_loss = 0
        num_batch = 1
        with torch.no_grad():
            for inputs, targets in val_loader:
                inputs, targets = inputs.to(device), targets.to(device)
                outputs = model(inputs)
                loss = criterion(outputs, targets)
                val_epoch_loss += loss.item()
                if batch % num_batch == 1:
                    print(f'Epoch {epoch}: Averaged val loss over {num_batch} batches {int(batch/len(train_loader))}: {accum_batch_loss/num_batch}')
                    wandb.log({f"Val loss over {num_batch} batches": accum_batch_loss/num_batch})
                    accum_batch_loss = 0
                batch += 1
        return val_epoch_loss / len(val_loader)

    def validate_epoch_lstm():
        model.eval()
        val_epoch_loss = 0.0
        with torch.no_grad():
            for inputs, targets, lengths in val_loader:
                inputs, targets, lengths = inputs.to(device), targets.to(device), lengths.cpu()
                outputs = model(inputs, lengths)
                loss = criterion(outputs, targets)
                val_epoch_loss += loss.item()
        return val_epoch_loss / len(val_loader)

    def validate_epoch_default():
        model.eval()
        val_epoch_loss = 0.0
        with torch.no_grad():
            for inputs, targets in val_loader:
                inputs, targets = inputs.to(device), targets.to(device)
                outputs = model(inputs)
                loss = criterion(outputs, targets)
                val_epoch_loss += loss.item()
        return val_epoch_loss / len(val_loader)

    # Choose the appropriate functions
    if 'LSTM' in model_name:
        train_epoch = train_epoch_lstm
        validate_epoch = validate_epoch_lstm
    elif 'GEN' or 'DeepMLP' in model_name:
        train_epoch = train_epoch_deep
        validate_epoch = validate_epoch_deep
    else:
        train_epoch = train_epoch_default
        validate_epoch = validate_epoch_default
    
    train_losses = []
    val_losses = []
    min_val_loss = np.inf
    best_model = None
    epoch = start_epoch
    early_stop_counter = 0

    while early_stop_counter < early_stop and epoch < max_num_epochs:
        if epoch in decay_lr_at:
            decay_lr(optimizer, 0.1)

        avg_train_loss = train_epoch(epoch)
        train_losses.append(avg_train_loss)

        avg_val_loss = validate_epoch(epoch)
        val_losses.append(avg_val_loss)

        print(f'Epoch {epoch} || training loss: {avg_train_loss} || validation loss: {avg_val_loss}')

        if avg_val_loss < min_val_loss:
            min_val_loss = avg_val_loss
            best_model = model.state_dict()
            early_stop_counter = 0
        else:
            early_stop_counter += 1

        epoch += 1

    print(f'Min validation loss: {min_val_loss}')
    wandb.finish()
    return min_val_loss, best_model

def train_single_split(config, dataset, model_name, model_folder_path, num_workers, collate_fn=None):
    '''
    Train on a single train-valid split (provided dataset is big enough) for a particular hyperparameter config.
    '''
    if 'LSTM' in model_name:
        input, target, _ = dataset[0]
        _, targets, _ = zip(*dataset)
        output_bias = torch.mean(torch.tensor(targets))
    else:
        input, target = dataset[0]
        _, targets = dataset[:]
        output_bias = torch.mean(targets)

    best_model = None

    model = choose_model(model_name, input.shape, output_bias, config).to(device)

    val_percent = 0.2
    val_size = int(val_percent * len(dataset))
    train_size = len(dataset) - val_size
    train_dataset, val_dataset = torch.utils.data.random_split(dataset, [train_size, val_size])

    train_loader = torch.utils.data.DataLoader(
            train_dataset, batch_size= int(config["batch_size"]), num_workers = num_workers, pin_memory = True, collate_fn = collate_fn)
    
    val_loader = torch.utils.data.DataLoader(
            val_dataset, batch_size = int(config["batch_size"]), num_workers = num_workers, pin_memory = True, collate_fn = collate_fn)

    criterion = nn.MSELoss()
    optimizer = torch.optim.AdamW(model.parameters(), lr = config["lr"], weight_decay = config["weight_decay"])
    if model_name == 'GEN' or model_name == 'DeepMLP':
        #TO DO: 

    start_epoch = 0
    early_stop = int(config["max_epochs"]/5)
    decay_lr_at = []

    wandb.init(
      project=f"{model_name}",
      config = config
      )

    wandb.log(config)
    val_loss, best_model = train_single(model, criterion, optimizer, train_loader, val_loader, early_stop, 
                                        config["max_epochs"], decay_lr_at, start_epoch, model_name)

    model_key = ''.join(f'{key}{str(item)}' for key, item in config.items()) # Create unique file key based on model config
    model_data = {
        'model_state_dict': best_model, #model weights
        'config': config #model hyperparams
    }
    save_path = Path(model_folder_path) / f'best_model_{model_name}{model_key}.pth'
    torch.save(model_data, save_path)  # Save the best model state
    session.report({"mean_val_loss": val_loss})

def train_k_fold(config, dataset, model_name, model_folder_path, num_workers, num_folds = 5):
    '''
    Train model using k-fold cross validation for a particular hyperparameter configuration.
    '''
    kfold = KFold(n_splits = num_folds, shuffle = True)

    val_losses = []
    input, target = dataset[0]

    _, targets = dataset[:]
    output_bias = torch.mean(targets)

    best_loss = np.inf
    best_model = None
    for fold, (train_i, val_i) in enumerate(kfold.split(dataset)):
        print(f'Fold {fold}--------------------------------')
        train_subsampler = torch.utils.data.SubsetRandomSampler(train_i)
        val_subsampler = torch.utils.data.SubsetRandomSampler(val_i)

        train_loader = torch.utils.data.DataLoader(
            dataset, batch_size= int(config["batch_size"]), sampler=train_subsampler, num_workers = num_workers, pin_memory = True)

        val_loader = torch.utils.data.DataLoader(
            dataset, batch_size = int(config["batch_size"]), sampler=val_subsampler, num_workers = num_workers, pin_memory = True)

        model = choose_model(model_name, input.shape, target.shape, output_bias, config).to(device)
        
        criterion = nn.MSELoss()
        optimizer = torch.optim.AdamW(model.parameters(), lr = config["lr"], weight_decay = config["weight_decay"])

        start_epoch = 0
        early_stop = 100
        decay_lr_at = []

        val_loss, model_state = train_single(model, criterion, optimizer, train_loader, val_loader, early_stop, config["max_epochs"], decay_lr_at, start_epoch, model_folder_path, model_name)
        val_losses.append(val_loss)

        if val_loss < best_loss:
            best_loss = val_loss
            best_model = model_state  # Update best model

    model_key = ''.join(f'{key}{str(item)}' for key, item in config.items()) # Create unique file key based on model config
    model_data = {
        'model_state_dict': best_model, #model weights
        'config': config #model hyperparams
    }
    save_path = Path(model_folder_path) / f'best_model_{model_name}{model_key}.pth'
    torch.save(model_data, save_path)  # Save the best model state
    mean_val_loss = np.mean(val_losses)
    session.report({"mean_val_loss": mean_val_loss})

def configure_bias(checkpoint):
    '''
    Adds extra dimension to output bias of saved model checkpoint. Workaround.
    PyTorch copies the bias as a scalar tensor but we feed in a tensor of dim ([1]) 
    '''
    last_layer_bias_key = None
    for layer in checkpoint.keys():
        if 'fc' in layer and 'bias' in layer:
            last_layer_bias_key = layer
    checkpoint[last_layer_bias_key] = checkpoint[last_layer_bias_key].unsqueeze(0)

    return checkpoint

def test_best_config(test_dataset, model_name, model_file_name, model_folder_path):
    '''
    Test the best model configuration on a given test dataset and compute the loss.

    This function loads a pre-trained model from a specified file, configures it,
    and evaluates its performance on the provided test dataset using Mean Squared Error (MSE) loss.

    :param test_dataset: A dataset object that provides test data. It should return tuples of (input, target).
    :param model_name: The name of the model architecture to use. This should match one of the options in `choose_model`.
    :param model_file_name: The filename of the pre-trained model checkpoint to load.
    :param model_folder_path: The directory path where the model checkpoint file is located.
    :return: A tuple containing the test loss, the model outputs, and the target values.
    '''
    input, target = test_dataset[0]
    model_data = torch.load(Path(model_folder_path) / f'{model_file_name}',  map_location=torch.device('cpu'))
    checkpoint = model_data['model_state_dict']
    checkpoint = configure_bias(checkpoint)
    model = choose_model(model_name, input.shape, target.shape, torch.zeros(1), model_data['config']).to(device)
    model.load_state_dict(checkpoint)
    model.eval()

    criterion = nn.MSELoss()
    with torch.no_grad():
        inputs, targets = test_dataset[:]
        inputs, targets = inputs.to(device), targets.to(device)
        outputs = model(inputs)
        test_loss = criterion(outputs, targets)
    print(f'Test loss: {test_loss}')
    return test_loss, outputs, targets

def create_datasets(data_folder_path, model_folder_path, model_name):
    """
    Returns train/val dataset and saves test dataset as .pth file depending on model. 
    """
    data = load_data(data_folder_path, model_folder_path, model_name)
    if model_name == 'LSTM': 
        seqs, target_data, length_data = data
        test_seqs, test_target_data, test_len_data = create_LSTM_test_data(seqs, target_data, length_data)
        eq_inputs, eq_targets = seq_to_single(test_seqs, test_target_data)
        eq_test_dataset = torch.utils.data.TensorDataset(eq_inputs, eq_targets) 

        torch.save(eq_test_dataset, Path(model_folder_path)/ f'{model_name}_eq_test_dataset.pth')

        train_val_dataset = VariableSeqLenDataset(seqs, target_data, length_data)
        test_dataset = VariableSeqLenDataset(test_seqs, test_target_data, test_len_data)

        torch.save(eq_test_dataset, Path(model_folder_path)/ f'{model_name}_test_dataset.pth')

    else:
        input_data, target_data = data
        dataset = torch.utils.data.TensorDataset(input_data, target_data)

        test_percentage = 0.1 # 10% of data used for testing
        test_size = int(len(input_data) * test_percentage)
        k_fold_train_size = len(input_data) - test_size

        train_val_dataset, test_dataset = torch.utils.data.random_split(dataset, [k_fold_train_size, test_size])
        
        torch.save(test_dataset, Path(model_folder_path)/ f'{model_name}_test_dataset.pth')
    return train_val_dataset

def tune_model(data_folder_path, model_folder_path, model_name, single_split = False):
    wandb.login()
    train_func = train_k_fold
    if single_split: 
        train_func = train_single_split
    model_folder_path = f'/home/groups/yzwang/gabriel_files/Machine-Learning-Cloud-Microphysics/SavedModels/{model_name}'
    # model_folder_path = f'/Users/HP/Documents/GitHub/Machine-Learning-Cloud-Microphysics/SavedModels/{model_name}'

    cpus = os.cpu_count()
    num_processes = 1
    num_gpus = torch.cuda.device_count()
    num_workers = 16 if cpus/num_processes > 16 else cpus/num_processes

    train_val_dataset = create_datasets(data_folder_path, model_folder_path, model_name)
    config = define_hyperparameter_search_space(model_name, device)
    
    scheduler = ASHAScheduler(
        metric = "mean_val_loss",
        mode = "min", 
        grace_period = 1,
        reduction_factor = 3
    )

    tuner = tune.Tuner(
        tune.with_resources(
            tune.with_parameters(train_func, dataset=train_val_dataset,
                                 model_name=model_name, model_folder_path=model_folder_path, 
                                 num_workers = num_workers),
            resources = {"cpu": num_workers, "gpu": num_gpus/num_processes},
        ),
        param_space=config,
        tune_config=tune.TuneConfig(
            scheduler=scheduler,
            num_samples=1,
            max_concurrent_trials=1
        ), 
        run_config=ray.air.config.RunConfig(
            name = "tune_model",
            verbose=1
        )
    )

    # Run the tuning
    results = tuner.fit()
    best_result = results.get_best_result(metric="mean_val_loss", mode="min")
    best_config = best_result.config
    best_metrics = best_result.metrics
    print("Best hyperparameters found were: ", best_config)
    print("Best validation loss found was: ", best_metrics['mean_val_loss'])

    with open(f'{model_folder_path}/best_config.txt', 'w') as f:
        f.write(f"Best hyperparameters: {best_config}\n")
        f.write(f"Best validation loss: {best_metrics['mean_val_loss']}\n")

    best_settings_map = {
        "config": best_config,
        "loss": best_metrics['mean_val_loss']
    }
    with open (f'{model_folder_path}/best_config_{model_name}.json', 'w') as f:
        json.dump(best_settings_map, f)

def main():
    data_folder_path = '../Data/'
    checkpoint_path = None
    model_name = 'GEN'
    single_split = True
    
    tune_model(data_folder_path, checkpoint_path, model_name, single_split)
    # test_dataset = torch.load(f'{model_folder_path}/{model_name}_test_dataset.pth',  map_location=torch.device('cpu'))
    # model_file_name = '/home/groups/yzwang/gabriel_files/Machine-Learning-Cloud-Microphysics/SavedModels/LSTM/best_model_LSTMhidden_dim64num_layers2lr0.00019361424297303123weight_decay2.450336447031607e-06batch_size256max_epochs500.pth'
    # test_best_config(test_dataset, model_name, model_file_name, model_folder_path)
    
if __name__ == '__main__':
    main()<|MERGE_RESOLUTION|>--- conflicted
+++ resolved
@@ -93,9 +93,6 @@
     elif model_name == 'LSTM':
         return LSTM(input_dim[1], config["hidden_dim"], config["num_layers"], output_bias) #inputs: (max_seq_len, num_features)
     elif model_name == 'GEN':
-<<<<<<< HEAD
-        return GEN(input_dim[0], config["latent_dim"])
-=======
         latent_dim = config["latent_dim"]
         encoder = MLP([input_dim[0], latent_dim, latent_dim], activation = nn.SiLU())
         node_mapper = MLPNodeStateMapper(latent_dim, latent_dim)
@@ -105,7 +102,6 @@
         return GEN(encoder, node_mapper, processor, pooling_layer, decoder)
     elif model_name == 'DeepMLP':
         return DeepMLP(input_dim[1], config["latent_dim"], 1, output_bias, num_blocks = 5)
->>>>>>> 791cdfda
     else:
         raise ValueError('Model name not recognized.')
     
@@ -145,12 +141,6 @@
         }
     elif model_name == 'GEN':
         return {
-<<<<<<< HEAD
-            "latent_dim": 128,
-            "lr": 1e-6,
-            "weight_decay": tune.loguniform(1e-3, 1e-1),
-            "batch_size": 32,
-=======
             "latent_dim": 512,
             "lr": 0,
             "weight_decay": tune.loguniform(1e-3, 1e-1),
@@ -163,7 +153,6 @@
             "lr": 0,
             "weight_decay": tune.loguniform(1e-3, 1e-1),
             "batch_size": 64,
->>>>>>> 791cdfda
             "max_epochs": 10
         }
     else:
