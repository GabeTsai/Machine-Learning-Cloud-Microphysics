import torch
import torch.nn as nn
import torch.optim
import torch.utils.data
import numpy as np
from pathlib import Path
from Models.CNNs.CNNModels import SimpleCNN, LargerCNN
from Models.MLP.MLPModel import MLP
from Models.CNNs.CNNDataUtils import create_CNN_dataset
from Models.MLP.MLPDataUtils import create_MLP_dataset
from Models.LSTM.LSTMDataUtils import create_LSTM_dataset
from Models.LSTM.LSTMModel import LSTM
from Visualizations import plot_losses
from sklearn.model_selection import KFold
import pandas as pd
import ray
from ray import tune
from ray.tune.schedulers import ASHAScheduler
from ray.air import session
import os
import json

os.environ["CUDA_VISIBLE_DEVICES"] = "0"  # Adjust this as needed

torch.manual_seed(99)

device = torch.device("cuda" if torch.cuda.is_available() else "cpu")
ray.init(num_gpus = 1)

def decay_lr(optimizer, decay_rate):
    '''
    Decay learning rate by decay_rate
    '''
    for param_group in optimizer.param_groups:
        param_group['lr'] *= decay_rate

def reset_weights(model):
    '''
    Reset weights to avoid weight leakage
    '''
    for layer in model.children():
        if hasattr(layer, 'reset_parameters'):
            layer.reset_parameters()

def save_checkpoint(epoch, model, model_name, optimizer, folder, fold):
    """
    Save model checkpoint

    :param epoch: epoch number
    :param model: model object
    :param optimizer: optimizer object
    """
    state = {'epoch': epoch, 'model': model, 'optimizer': optimizer}
    filename = f'{model_name}{fold}.pth.tar'
    torch.save(state, Path(folder) / filename)

def choose_model(model_name, input_dim, target_dim, output_bias, config):
    '''
    Choose model based on model name
    '''
    if model_name == 'MLP2':
        return MLP(input_dim[0], output_bias, config["hl1"], config["hl2"])
    else:
        raise ValueError('Model name not recognized.')
    
def define_hyperparameter_search_space(model_name, device):
    '''
    Define hyperparameter search space. Adjust as necessary.
    '''
    if str(device) == 'cuda':
        batch_size_list = [128,256,512,1024]
    else:
        batch_size_list = [16, 32, 64]
    if model_name == 'MLP2':
        return {
        "hl1": tune.sample_from(lambda _: 2 ** np.random.randint(5, 8)),
        "hl2": tune.sample_from(lambda _: 2 ** np.random.randint(2, 6)),
        "lr": tune.loguniform(1e-5, 1e-3),
        "batch_size": tune.choice(batch_size_list),
        "weight_decay": tune.loguniform(1e-6, 1e-4),
        }
    else:
        return {}
    
def train_single(model, criterion, optimizer, train_loader, val_loader, early_stop, decay_lr_at, start_epoch, model_folder_path, model_name, fold):
    '''
    Train the model on a single train/test/val split until validation loss has not reached a new minimum in early_stop epochs.

    :param model: model to train
    :param criterion: loss function
    :param optimizer: optimizer
    :param dataset: tensor dataset
    :param batch_size: batch size
    :param epochs: number of epochs to train on
    :param model_folder_path: folder to save model
    :param model_name: name of model
    '''

    train_losses = []
    val_losses = []
    min_val_loss = np.inf
    epoch = start_epoch
    early_stop_counter = 0
    while early_stop_counter < early_stop:
        model.train()
        epoch_loss = 0.0
        if epoch in decay_lr_at:
            decay_lr(optimizer, 0.1)
        for inputs, targets in train_loader:
            inputs, targets = inputs.to(device), targets.to(device)
            optimizer.zero_grad()
            outputs = model(inputs)
            loss = criterion(outputs, targets)
            loss.backward()
            optimizer.step()
            epoch_loss += loss.item()
        avg_train_loss = epoch_loss / len(train_loader)
        train_losses.append(avg_train_loss)

        val_epoch_loss = 0.0
        with torch.no_grad():
            for inputs, targets in val_loader:
                inputs, targets = inputs.to(device), targets.to(device)
                outputs = model(inputs)
                loss = criterion(outputs, targets)
                val_epoch_loss += loss.item()
        avg_val_loss = val_epoch_loss / len(val_loader)
        val_losses.append(avg_val_loss)
        print(f'Epoch {epoch} || training loss: {avg_train_loss} || validation loss: {avg_val_loss}')

        if avg_val_loss < min_val_loss:
            min_val_loss = avg_val_loss
            # print(f'Saving model for lower avg min validation loss: {min_val_loss}')
            # save_checkpoint(epoch, model, model_name, optimizer, model_folder_path, fold)
            early_stop_counter = 0
        
        early_stop_counter += 1
        epoch += 1
        # if epoch % 5000 == 0:
        #     plot_losses(train_losses, val_losses, model_name)
    print(f'Min validation loss: {min_val_loss}')
    # plot_losses(train_losses, val_losses, model_name)
    return min_val_loss

def train_k_fold(config, dataset, model_name, model_folder_path, num_folds = 5):
    '''
    Train model using k-fold cross validation for a particular hyperparameter configuration.
    '''
    kfold = KFold(n_splits = num_folds, shuffle = True)

    val_losses = []
    input, target = dataset[0]

    _, targets = dataset[:]
    output_bias = torch.mean(targets)

    for fold, (train_i, val_i) in enumerate(kfold.split(dataset)):
        print(f'Fold {fold}--------------------------------')
        # reset_weights(model)
        train_subsampler = torch.utils.data.SubsetRandomSampler(train_i)
        val_subsampler = torch.utils.data.SubsetRandomSampler(val_i)

        train_loader = torch.utils.data.DataLoader(
            dataset, batch_size= int(config["batch_size"]), sampler=train_subsampler, num_workers = 16, pin_memory = True)

        val_loader = torch.utils.data.DataLoader(
            dataset, batch_size = int(config["batch_size"]), sampler=val_subsampler, num_workers = 16, pin_memory = True)

        model = choose_model(model_name, input.shape, target.shape, output_bias, config).to(device)
        
        criterion = nn.MSELoss()
        optimizer = torch.optim.AdamW(model.parameters(), lr = config["lr"], weight_decay = config["weight_decay"])

        start_epoch = 0
        early_stop = 500
        decay_lr_at = []

        val_loss = train_single(model, criterion, optimizer, train_loader, val_loader, early_stop, decay_lr_at, start_epoch, model_folder_path, model_name, fold)
        val_losses.append(val_loss)

    mean_val_loss = np.mean(val_losses)
    session.report({"mean_val_loss": mean_val_loss})

def load_data(data_folder_path, model_folder_path, model_name):
    '''
    Load data from data folder path
    '''
    input_data = None
    target_data = None
    if model_name == 'MLP2':
        input_data, target_data = create_MLP_dataset(data_folder_path, model_folder_path, include_qr_nr = False)
    return input_data, target_data

def main():
    
    data_folder_path = '../Data/NetCDFFiles'
    checkpoint_path = None
    model_name = 'MLP2' 
    model_folder_path = f'../SavedModels/{model_name}'
    seq_length = 8

<<<<<<< HEAD
    max_num_epochs = 5000
=======
    max_num_epochs = 500
>>>>>>> a57d0271

    input_data, target_data = load_data(data_folder_path, model_folder_path, model_name)

    dataset = torch.utils.data.TensorDataset(input_data, target_data)

    test_percentage = 0.1 # 10% of data used for testing
    test_size = int(len(input_data) * test_percentage)
    k_fold_train_size = len(input_data) - test_size

    k_fold_dataset, test_dataset = torch.utils.data.random_split(dataset, [k_fold_train_size, test_size])
    
    config = define_hyperparameter_search_space(model_name, device)
    

    scheduler = ASHAScheduler(
        metric = "mean_val_loss",
        mode = "min", 
        max_t = max_num_epochs,
        grace_period = 1,
        reduction_factor = 2
    )

    # analysis = tune.run(
    #     tune.with_parameters(train_k_fold, dataset = k_fold_dataset, 
    #                          model_name = model_name, model_folder_path = model_folder_path, ), # Pass in dataset for k-fold training
    #     config = config, 
    #     num_samples = 10,
    #     scheduler = scheduler,
    #     verbose = 1,
    #     resources_per_trial = {"cpu": 16, "gpu": 1},
    #     max_concurrent_trials = 1  # Limit to 4 concurrent trials
    # )
    
    tuner = tune.Tuner(
        tune.with_resources(
            tune.with_parameters(train_k_fold, dataset=k_fold_dataset,
                                 model_name=model_name, model_folder_path=model_folder_path),
            resources = {"cpu": 32, "gpu": 1},
        ),
        param_space=config,
        tune_config=tune.TuneConfig(
            scheduler=scheduler,
            num_samples=10,
            max_concurrent_trials=1  # Limit to 1 concurrent trial
        ), 
        run_config=ray.air.config.RunConfig(
            name = "tune_k_fold",
            verbose=1
        )
    )

    # Run the tuning
    analysis = tuner.fit()
    best_result = analysis.get_best_result()
    best_config = best_result.config
    best_metrics = best_result.metrics
    print("Best hyperparameters found were: ", best_config)
    print("Best validation loss found was: ", best_metrics['mean_val_loss'])

    with open(f'{model_folder_path}/best_config.txt', 'w') as f:
        f.write(f"Best hyperparameters: {best_config}\n")
        f.write(f"Best validation loss: {best_metrics['mean_val_loss']}\n")
        #run the config on the test dataset

if __name__ == '__main__':
    main()<|MERGE_RESOLUTION|>--- conflicted
+++ resolved
@@ -199,11 +199,7 @@
     model_folder_path = f'../SavedModels/{model_name}'
     seq_length = 8
 
-<<<<<<< HEAD
-    max_num_epochs = 5000
-=======
     max_num_epochs = 500
->>>>>>> a57d0271
 
     input_data, target_data = load_data(data_folder_path, model_folder_path, model_name)
 
