import torch
import torch.nn as nn
import torch.optim
import torch.utils.data
import numpy as np
from pathlib import Path
from Models.CNNs.CNNModels import SimpleCNN, LargerCNN
from Models.MLP.MLPModel import MLP
from Models.CNNs.CNNDataUtils import create_CNN_dataset
from Models.MLP.MLPDataUtils import create_MLP_dataset
from Models.LSTM.LSTMDataUtils import create_LSTM_dataset
from Models.LSTM.LSTMModel import LSTM
from Visualizations import plot_losses
from sklearn.model_selection import KFold
import pandas as pd
import ray
from ray import tune
from ray.tune.schedulers import ASHAScheduler
import json

torch.manual_seed(99)

device = torch.device("cuda" if torch.cuda.is_available() else "cpu")

<<<<<<< HEAD
print(device)
=======
def decay_lr(optimizer, decay_rate):
    '''
    Decay learning rate by decay_rate
    '''
    for param_group in optimizer.param_groups:
        param_group['lr'] *= decay_rate

>>>>>>> 631fbe3d
def reset_weights(model):
    '''
    Reset weights to avoid weight leakage
    '''
    for layer in model.children():
        if hasattr(layer, 'reset_parameters'):
            layer.reset_parameters()

def save_checkpoint(epoch, model, model_name, optimizer, folder, fold):
    """
    Save model checkpoint

    :param epoch: epoch number
    :param model: model object
    :param optimizer: optimizer object
    """
    state = {'epoch': epoch, 'model': model, 'optimizer': optimizer}
    filename = f'{model_name}{fold}.pth.tar'
    torch.save(state, Path(folder) / filename)

def choose_model(model_name, input_dim, target_dim, output_bias, config):
    '''
    Choose model based on model name
    '''
    if model_name == 'MLP2':
        return MLP(input_dim[0], output_bias, config["hl1"], config["hl2"])
    else:
        raise ValueError('Model name not recognized.')
    
def define_hyperparameter_search_space(model_name):
    '''
    Define hyperparameter search space. Adjust as necessary.
    '''
    if model_name == 'MLP2':
        return {
        "hl1": tune.sample_from(lambda _: 2 ** np.random.randint(5, 8)),
        "hl2": tune.sample_from(lambda _: 2 ** np.random.randint(2, 6)),
        "lr": tune.loguniform(1e-5, 1e-3),
        "batch_size": tune.choice([32, 64, 128]),
        "weight_decay": tune.loguniform(1e-6, 1e-4),
        }
    else:
        return {}
    
def train_single(model, criterion, optimizer, train_loader, val_loader, early_stop, decay_lr_at, start_epoch, model_folder_path, model_name, fold):
    '''
    Train the model on a single train/test/val split until validation loss has not reached a new minimum in early_stop epochs.

    :param model: model to train
    :param criterion: loss function
    :param optimizer: optimizer
    :param dataset: tensor dataset
    :param batch_size: batch size
    :param epochs: number of epochs to train on
    :param model_folder_path: folder to save model
    :param model_name: name of model
    '''

    train_losses = []
    val_losses = []
    min_val_loss = np.inf
    epoch = start_epoch
    early_stop_counter = 0
    while early_stop_counter < early_stop:
        model.train()
        epoch_loss = 0.0
        if epoch in decay_lr_at:
            decay_lr(optimizer, 0.1)
        for i, data in enumerate(train_loader):
            inputs, targets = data
            optimizer.zero_grad()
            outputs = model(inputs)
            loss = criterion(outputs, targets)
            loss.backward()
            optimizer.step()
            epoch_loss += loss.item()
        avg_train_loss = epoch_loss / len(train_loader)
        train_losses.append(avg_train_loss)
        for i, data in enumerate(val_loader):
            inputs, targets = data
            outputs = model(inputs)
            loss = criterion(outputs, targets)
            epoch_loss += loss.item()
        avg_val_loss = epoch_loss / len(val_loader)
        print(f'Epoch {epoch} || training loss: {avg_train_loss} || validation loss: {avg_val_loss}')
        if avg_val_loss < min_val_loss:
            min_val_loss = avg_val_loss
            # print(f'Saving model for lower avg min validation loss: {min_val_loss}')
            # save_checkpoint(epoch, model, model_name, optimizer, model_folder_path, fold)
            early_stop_counter = 0
        val_losses.append(avg_val_loss)
        early_stop_counter += 1
        epoch += 1
        # if epoch % 5000 == 0:
        #     plot_losses(train_losses, val_losses, model_name)
    print(f'Min validation loss: {min_val_loss}')
    # plot_losses(train_losses, val_losses, model_name)
    return min_val_loss

def train_k_fold(config, dataset, model_name, model_folder_path, num_folds = 5):
    '''
    Train model using k-fold cross validation for a particular hyperparameter configuration.
    '''
    kfold = KFold(n_splits = num_folds, shuffle = True)

    val_losses = []
    input, target = dataset[0]

    _, targets = dataset[:]
    output_bias = torch.mean(targets)

    for fold, (train_i, val_i) in enumerate(kfold.split(dataset)):
        print(f'Fold {fold}--------------------------------')
        # reset_weights(model)
        train_subsampler = torch.utils.data.SubsetRandomSampler(train_i)
        val_subsampler = torch.utils.data.SubsetRandomSampler(val_i)

        train_loader = torch.utils.data.DataLoader(
            dataset, batch_size= int(config["batch_size"]), sampler=train_subsampler)

        val_loader = torch.utils.data.DataLoader(
            dataset, batch_size = int(config["batch_size"]), sampler=val_subsampler)

        print(input.shape, target.shape)
        model = choose_model(model_name, input.shape, target.shape, output_bias, config).to(device)

        criterion = nn.MSELoss()
        optimizer = torch.optim.AdamW(model.parameters(), lr = config["lr"], weight_decay = config["weight_decay"])

        start_epoch = 0
        early_stop = 500
        decay_lr_at = []

        val_loss = train_single(model, criterion, optimizer, train_loader, val_loader, early_stop, decay_lr_at, start_epoch, model_folder_path, model_name, fold)
        val_losses.append(val_loss)

    tune.report(mean_val_loss = np.mean(val_losses))

def load_data(data_folder_path, model_folder_path, model_name):
    '''
    Load data from data folder path
    '''
    input_data = None
    target_data = None
    if model_name == 'MLP2':
        input_data, target_data = create_MLP_dataset(data_folder_path, model_folder_path, include_qr_nr = False)
    return input_data.to(device), target_data.to(device)

def main():
    data_folder_path = '../Data/NetCDFFiles'
    checkpoint_path = None
<<<<<<< HEAD
    model_name = 'MLP'
    model_folder_path = f'../SavedModels/{model_name}'
    seq_length = 8
    input_data, target_data = create_MLP_dataset(data_folder_path, model_folder_path)
    
    input_data = input_data.to(device)
    target_data = target_data.to(device)
    
    #Change model specifics below
    #CNN Parameters 
    # model = LargerCNN(input_data.shape[2], torch.full(input_data.shape[2], torch.mean(target_data)))
    if checkpoint_path is None:
        model = MLP(input_data.shape[1], torch.mean(target_data))
        # model = LSTM(input_data.shape[2], 32, 1, 2, torch.mean(target_data))
        learning_rate = 2e-4
        weight_decay = 1e-5
        criterion = nn.MSELoss()
        optimizer = torch.optim.AdamW(model.parameters(), lr = learning_rate, weight_decay = weight_decay)
        start_epoch = 0
    else:
        checkpoint = torch.load(checkpoint_path)
        start_epoch = checkpoint['epoch'] + 1
        print('\nLoaded checkpoint from epoch %d.\n' % start_epoch)
        model = checkpoint['model']
        optimizer = checkpoint['optimizer']
    dataset = torch.utils.data.TensorDataset(input_data, target_data)

    model = model.to(device)
    epochs = 2000
    batch_size = 128
    k_folds = 10
    early_stop = 500
=======
    model_name = 'MLP2'
    model_folder_path = f'../SavedModels/{model_name}'
    seq_length = 8
    max_num_epochs = 5000

    input_data, target_data = load_data(data_folder_path, model_folder_path, model_name)

    dataset = torch.utils.data.TensorDataset(input_data, target_data)
>>>>>>> 631fbe3d

    test_percentage = 0.1 # 10% of data used for testing
    test_size = int(len(input_data) * test_percentage)
    k_fold_train_size = len(input_data) - test_size

    k_fold_dataset, test_dataset = torch.utils.data.random_split(dataset, [k_fold_train_size, test_size])
    
    config = define_hyperparameter_search_space(model_name)

    scheduler = ASHAScheduler(
        metric = "mean_val_loss",
        mode = "min", 
        max_t = max_num_epochs,
        grace_period = 1,
        reduction_factor = 2
    )

    analysis = tune.run(
        tune.with_parameters(train_k_fold, dataset = k_fold_dataset, 
                             model_name = model_name, model_folder_path = model_folder_path, ), # Pass in dataset for k-fold training
        config = config, 
        num_samples = 10,
        scheduler = scheduler,
        verbose = 1,
        resources_per_trial = {"cpu": 3},
        max_concurrent_trials = 3  # Limit to 4 concurrent trials
    )
    
    print("Best hyperparameters found were: ", analysis.best_config)
    print("Best validation loss found was: ", analysis.best_result)
    with open (f'{model_folder_path}/best_config.txt', 'w') as f:
        f.write(str(analysis.best_config), '\n', str(analysis.best_result))

    #run the config on the test dataset

if __name__ == '__main__':
    main()<|MERGE_RESOLUTION|>--- conflicted
+++ resolved
@@ -22,9 +22,7 @@
 
 device = torch.device("cuda" if torch.cuda.is_available() else "cpu")
 
-<<<<<<< HEAD
 print(device)
-=======
 def decay_lr(optimizer, decay_rate):
     '''
     Decay learning rate by decay_rate
@@ -32,7 +30,6 @@
     for param_group in optimizer.param_groups:
         param_group['lr'] *= decay_rate
 
->>>>>>> 631fbe3d
 def reset_weights(model):
     '''
     Reset weights to avoid weight leakage
@@ -184,8 +181,8 @@
 def main():
     data_folder_path = '../Data/NetCDFFiles'
     checkpoint_path = None
-<<<<<<< HEAD
     model_name = 'MLP'
+    model_name = 'MLP2'
     model_folder_path = f'../SavedModels/{model_name}'
     seq_length = 8
     input_data, target_data = create_MLP_dataset(data_folder_path, model_folder_path)
@@ -210,6 +207,10 @@
         print('\nLoaded checkpoint from epoch %d.\n' % start_epoch)
         model = checkpoint['model']
         optimizer = checkpoint['optimizer']
+    max_num_epochs = 5000
+
+    input_data, target_data = load_data(data_folder_path, model_folder_path, model_name)
+
     dataset = torch.utils.data.TensorDataset(input_data, target_data)
 
     model = model.to(device)
@@ -217,17 +218,8 @@
     batch_size = 128
     k_folds = 10
     early_stop = 500
-=======
-    model_name = 'MLP2'
-    model_folder_path = f'../SavedModels/{model_name}'
-    seq_length = 8
-    max_num_epochs = 5000
-
-    input_data, target_data = load_data(data_folder_path, model_folder_path, model_name)
-
-    dataset = torch.utils.data.TensorDataset(input_data, target_data)
->>>>>>> 631fbe3d
-
+
+    decay_lr_at = []
     test_percentage = 0.1 # 10% of data used for testing
     test_size = int(len(input_data) * test_percentage)
     k_fold_train_size = len(input_data) - test_size
